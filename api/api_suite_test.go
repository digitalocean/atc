--- conflicted
+++ resolved
@@ -14,23 +14,7 @@
 
 	"github.com/concourse/atc"
 	"github.com/concourse/atc/api"
-<<<<<<< HEAD
-	containerserverfakes "github.com/concourse/atc/api/containerserver/fakes"
-	jobserverfakes "github.com/concourse/atc/api/jobserver/fakes"
-	pipeserverfakes "github.com/concourse/atc/api/pipes/fakes"
-	resourceserverfakes "github.com/concourse/atc/api/resourceserver/fakes"
-	teamserverfakes "github.com/concourse/atc/api/teamserver/fakes"
-	volumeserverfakes "github.com/concourse/atc/api/volumeserver/fakes"
-	workerserverfakes "github.com/concourse/atc/api/workerserver/fakes"
-	authfakes "github.com/concourse/atc/auth/fakes"
-	"github.com/concourse/atc/config"
-	"github.com/concourse/atc/db"
-	dbfakes "github.com/concourse/atc/db/fakes"
-	enginefakes "github.com/concourse/atc/engine/fakes"
-	workerfakes "github.com/concourse/atc/worker/fakes"
-=======
-	"github.com/concourse/atc/api/buildserver"
-	"github.com/concourse/atc/api/buildserver/buildserverfakes"
+
 	"github.com/concourse/atc/api/containerserver/containerserverfakes"
 	"github.com/concourse/atc/api/jobserver/jobserverfakes"
 	"github.com/concourse/atc/api/pipes/pipesfakes"
@@ -40,10 +24,10 @@
 	"github.com/concourse/atc/api/workerserver/workerserverfakes"
 	"github.com/concourse/atc/auth/authfakes"
 	"github.com/concourse/atc/config"
+	"github.com/concourse/atc/db"
 	"github.com/concourse/atc/db/dbfakes"
 	"github.com/concourse/atc/engine/enginefakes"
 	"github.com/concourse/atc/worker/workerfakes"
->>>>>>> 7b473fb9
 	"github.com/concourse/atc/wrappa"
 )
 
@@ -59,12 +43,7 @@
 	providerFactory               *authfakes.FakeProviderFactory
 	fakeEngine                    *enginefakes.FakeEngine
 	fakeWorkerClient              *workerfakes.FakeClient
-<<<<<<< HEAD
 	teamsDB                       *teamserverfakes.FakeTeamsDB
-=======
-	authDB                        *authfakes.FakeAuthDB
-	buildsDB                      *buildserverfakes.FakeBuildsDB
->>>>>>> 7b473fb9
 	volumesDB                     *volumeserverfakes.FakeVolumesDB
 	workerDB                      *workerserverfakes.FakeWorkerDB
 	containerDB                   *containerserverfakes.FakeContainerDB
@@ -109,27 +88,15 @@
 }
 
 var _ = BeforeEach(func() {
-<<<<<<< HEAD
-=======
-	authDB = new(authfakes.FakeAuthDB)
-	buildsDB = new(buildserverfakes.FakeBuildsDB)
-	configDB = new(dbfakes.FakeConfigDB)
->>>>>>> 7b473fb9
 	pipelineDBFactory = new(dbfakes.FakePipelineDBFactory)
 	teamDBFactory = new(dbfakes.FakeTeamDBFactory)
+	teamsDB = new(teamserverfakes.FakeTeamsDB)
 	teamDB = new(dbfakes.FakeTeamDB)
-	teamsDB = new(teamserverfakes.FakeTeamsDB)
 	teamDBFactory.GetTeamDBReturns(teamDB)
 	workerDB = new(workerserverfakes.FakeWorkerDB)
 	containerDB = new(containerserverfakes.FakeContainerDB)
 	volumesDB = new(volumeserverfakes.FakeVolumesDB)
-<<<<<<< HEAD
-	pipeDB = new(pipeserverfakes.FakePipeDB)
-=======
 	pipeDB = new(pipesfakes.FakePipeDB)
-	pipelinesDB = new(dbfakes.FakePipelinesDB)
-	teamDB = new(teamserverfakes.FakeTeamDB)
->>>>>>> 7b473fb9
 
 	authValidator = new(authfakes.FakeValidator)
 	userContextReader = new(authfakes.FakeUserContextReader)
