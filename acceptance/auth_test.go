--- conflicted
+++ resolved
@@ -13,13 +13,7 @@
 	"github.com/onsi/gomega/gexec"
 
 	"github.com/concourse/atc"
-<<<<<<< HEAD
-	"github.com/concourse/atc/db"
-	"github.com/concourse/atc/db/lock"
-	"github.com/concourse/atc/db/lock/lockfakes"
-=======
 	"github.com/concourse/atc/dbng"
->>>>>>> 8c3befc6
 )
 
 var _ = Describe("Auth", func() {
@@ -29,19 +23,8 @@
 		postgresRunner.Truncate()
 		dbngConn = dbng.Wrap(postgresRunner.Open())
 
-<<<<<<< HEAD
-		pgxConn := postgresRunner.OpenPgx()
-		fakeConnector := new(lockfakes.FakeConnector)
-		retryableConn := &lock.RetryableConn{Connector: fakeConnector, Conn: pgxConn}
-
-		lockFactory := lock.NewLockFactory(retryableConn)
-		sqlDB = db.NewSQL(dbConn, bus, lockFactory)
-
-		err := sqlDB.DeleteTeamByName(atc.DefaultPipelineName)
-=======
 		teamFactory := dbng.NewTeamFactory(dbngConn)
 		defaultTeam, found, err := teamFactory.FindTeam(atc.DefaultTeamName)
->>>>>>> 8c3befc6
 		Expect(err).NotTo(HaveOccurred())
 		Expect(found).To(BeTrue()) // created by postgresRunner
 
