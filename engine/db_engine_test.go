--- conflicted
+++ resolved
@@ -21,15 +21,9 @@
 	var (
 		logger lager.Logger
 
-<<<<<<< HEAD
-		fakeEngineA *fakes.FakeEngine
-		fakeEngineB *fakes.FakeEngine
-		dbBuild     *dbfakes.FakeBuild
-=======
 		fakeEngineA *enginefakes.FakeEngine
 		fakeEngineB *enginefakes.FakeEngine
-		fakeBuildDB *enginefakes.FakeBuildDB
->>>>>>> 7b473fb9
+		dbBuild     *dbfakes.FakeBuild
 
 		dbEngine Engine
 	)
@@ -43,12 +37,8 @@
 		fakeEngineB = new(enginefakes.FakeEngine)
 		fakeEngineB.NameReturns("fake-engine-b")
 
-<<<<<<< HEAD
 		dbBuild = new(dbfakes.FakeBuild)
 		dbBuild.IDReturns(128)
-=======
-		fakeBuildDB = new(enginefakes.FakeBuildDB)
->>>>>>> 7b473fb9
 
 		dbEngine = NewDBEngine(Engines{fakeEngineA, fakeEngineB})
 	})
@@ -703,13 +693,8 @@
 					var realBuild *enginefakes.FakeBuild
 
 					BeforeEach(func() {
-<<<<<<< HEAD
-						realBuild = new(fakes.FakeBuild)
-=======
-						fakeBuildDB.GetBuildReturns(model, true, nil)
-
 						realBuild = new(enginefakes.FakeBuild)
->>>>>>> 7b473fb9
+
 						fakeEngineB.LookupBuildReturns(realBuild, nil)
 					})
 
